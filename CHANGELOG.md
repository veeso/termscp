# Changelog

- [Changelog](#changelog)
<<<<<<< HEAD
  - [0.7.0](#070)
=======
  - [0.6.1](#061)
>>>>>>> 6cb1dcaa
  - [0.6.0](#060)
  - [0.5.1](#051)
  - [0.5.0](#050)
  - [0.4.2](#042)
  - [0.4.1](#041)
  - [0.4.0](#040)
  - [0.3.3](#033)
  - [0.3.2](#032)
  - [0.3.1](#031)
  - [0.3.0](#030)
  - [0.2.0](#020)
  - [0.1.3](#013)
  - [0.1.2](#012)
  - [0.1.1](#011)
  - [0.1.0](#010)

---

<<<<<<< HEAD
## 0.7.0

Released on ??

> 🍁 Autumn update 2021 🍇

- Bugfix:
  - Fixed [Issue 58](https://github.com/veeso/termscp/issues/58):When uploading a directory, create directory only if it doesn't exist
=======
## 0.6.1

Released on ??

- Enhancements:
  - Now that tui-rs supports title alignment, UI has been improved
- Dependencies:
  - Updated `bitflags` to `1.3.2`
  - Updated `bytesize` to `1.1.0`
  - Updated `crossterm` to `0.20`
  - Updated `open` to `2.0.1`
  - Added `tui-realm-stdlib 0.6.0`
  - Updated `tui-realm` to `0.6.0`
>>>>>>> 6cb1dcaa

## 0.6.0

Released on 23/07/2021

> 🍹 Summer update 2021 🍨

- **Open any file** in explorer:
  - Open file with default program for file type with `<V>`
  - Open file with a specific program with `<W>`
- **Themes**:
  - You can now set colors for 26 elements in the application
  - Colors can be any RGB, also **CSS colors** syntax is supported (e.g. `aquamarine`)
  - Configure theme from settings or import from CLI using the `-t <theme file>` argument
  - You can find several themes in the `themes/` directory
- **Keyring support for Linux**
  - From now on keyring will be available for Linux only
  - Read the manual to find out if your system supports the keyring and how you can enable it
  - libdbus is now a dependency
  - added `with-keyring` feature
  - **❗ BREAKING CHANGE ❗**: if you start using keyring on Linux, all the saved password will be lost
- **In-app release notes**
  - Possibility to see the release note of the new available release whenever a new version is available
  - Just press `<CTRL+R>` when a new version is available from the auth activity to read the release notes
- **Installation script**:
  - From now on, in case cargo is used to install termscp, all the cargo dependencies will be installed
- **Start termscp from configuration**: Start termscp with `-c` or `--config` to start termscp from configuration page
- Enhancements:
  - Show a "wait" message when deleting, copying and moving files and when executing commands
  - Replaced all `...` with `…` in texts
  - Check if remote host is valid in authentication form
  - Check if port number is valid in authentication form
  - From now on, if you try to leave setup without making any change, you won't be prompted whether to save configuration or not
- Bugfix:
  - Fixed broken input cursor when typing UTF8 characters (tui-realm 0.3.2)
  - Fixed save bookmark dialog: you could switch out from dialog with `<TAB>`
  - Fixed transfer interruption: it was not possible to abort a transfer if the size of the file was less than 65k
  - Changed `Remote address` to `Remote host` in authentication form
- Dependencies:
  - Added `argh 0.1.5`
  - Added `open 1.7.0`
  - Removed `getopts`
  - Updated `rand` to `0.8.4`
  - Updated `textwrap` to `0.14.2`
  - Updated `tui-realm` to `0.4.3`

## 0.5.1

Released on 21/06/2021

- Enhancements:
  - **CI now uses containers to test file transfers (SSH/FTP)**
    - Improved coverage
    - Found many bugs which has now been fixed
    - Build in CI won't fail due to test servers not responding
    - We're now able to test all the functionalities of the file transfers
  - **Status bar improvements**
    - "Show hidden files" in status bar
    - Status bar has now been splitted into two, one for each explorer tab
  - **Error message if terminal window is too small**
    - If the terminal window has less than 24 lines, then an error message is displayed in the auth activity
    - Changed auth layout to absolute sizes
- Bugfix:
  - Fixed UI not showing connection errors
  - Fixed termscp on Windows dying whenever opening a file with text editor
  - Fixed broken input cursor when typing UTF8 characters (tui-realm 0.3.2)
  - Fixed [Issue 44](https://github.com/veeso/termscp/issues/44): Could not move files to other paths in FTP
  - Fixed [Issue 43](https://github.com/veeso/termscp/issues/43): Could not remove non-empty directories in FTP
  - Fixed [Issue 39](https://github.com/veeso/termscp/issues/39): Help panels as `ScrollTable` to allow displaying entire content on small screens
  - Fixed [Issue 38](https://github.com/veeso/termscp/issues/38): Transfer size was wrong when transferring "selected" files (with mark)
  - Fixed [Issue 37](https://github.com/veeso/termscp/issues/37): progress bar not visible when editing remote files
- Dependencies:
  - Updated `textwrap` to `0.14.0`
  - Updated `tui-realm` to `0.4.2`

## 0.5.0

Released on 23/05/2021

> 🌸 Spring Update 2021 🌷

- **Synchronized browsing**:
  - Added the possibility to enabled the synchronized brower navigation
    - when you enter a directory, the same directory will be entered on the other tab
    - Enable sync browser with `<Y>`
    - Read more on manual: [Synchronized browsing](docs/man.md#Synchronized-browsing-)
- **Remote and Local hosts file formatter**:
  - Added the possibility to set different formatters for local and remote hosts
- **Work on multiple files**:
  - Added the possibility to work on **multiple files simultaneously**
  - Select a file with `<M>`, the file when selected will have a `*` prepended to its name
  - Select all files in the current directory with `<CTRL+A>`
  - Read more on manual: [Work on multiple files](docs/man.md#Work-on-multiple-files-)
- **Logging**:
  - termscp now writes a log file, useful to debug and to contribute to fix issues.
  - Read more on [manual](docs/man.md)
- **File transfer changes**
  - *SFTP*
    - Added **COPY** command to SFTP (Please note that Copy command is not supported by SFTP natively, so here it just uses the `cp` shell command as it does in SCP).
  - *FTP*
    - Added support for file copy (achieved through *tricky-copy*: the file is first downloaded, then uploaded with a different file name)
- **Double progress bar**:
  - From now one two progress bar will be displayed:
    - the first, on top, displays the full transfer state (e.g. when downloading a directory of 10 files, the progress of the entire transfer)
    - the second, on bottom, displays the transfer of the individual file being written (as happened for the old versions)
    - changed the progress bar colour from `LightGreen` to `Green`
- Enhancements
  - Added a status bar in the file explorer showing whether the sync browser is enabled and which file sorting mode is selected
  - Removed the goold old figlet title
  - Protocol input as first field in UI
  - Port is now updated to standard for selected protocol
    - when you change the protocol in the authentication form and the current port is standard (`< 1024`), the port will be automatically changed to default value for the selected protocol (e.g. current port: `123`, protocol changed to `FTP`, port becomes `21`)
- Bugfix:
  - Fixed wrong text wrap in log box
  - Fixed empty bookmark name causing termscp to crash
  - Fixed error message not being shown after an upload failure
  - Fixed default protocol not being loaded from config
  - [Issue 23](https://github.com/veeso/termscp/issues/23): Remove created file if transfer failed or was abrupted
- Dependencies:
  - Added `tui-realm 0.3.0`
  - Removed `tui` (as direct dependency)
  - Updated `regex` to `1.5.4`

## 0.4.2

Released on 13/04/2021

- Enhancements:
  - Use highlight symbol for logbox of `tui-rs` instead of adding a `Span`
- Bugfix:
  - removed `eprintln!` in ftp transfer causing UI to break in Windows

## 0.4.1

Released on 07/04/2021

- Enhancements:
  - SCP file transfer:
    - Added possibility to stat directories.
- Bugfix:
  - [Issue 18](https://github.com/veeso/termscp/issues/18): Set file transfer type to `Binary` for FTP
  - [Issue 17](https://github.com/veeso/termscp/issues/17)
    - SCP: fixed symlink not properly detected
    - FTP: added symlink support for Linux targets
  - [Issue 10](https://github.com/veeso/termscp/issues/10): Fixed port not being loaded from bookmarks into gui
  - [Issue 9](https://github.com/veeso/termscp/issues/9): Fixed issues related to paths on remote when using Windows
- Dependencies:
  - Added `path-slash 0.1.4` (Windows only)
  - Added `thiserror 1.0.24`
  - Updated `edit` to `0.1.3`
  - Updated `magic-crypt` to `3.1.7`
  - Updated `rand` to `0.8.3`
  - Updated `regex` to `1.4.5`
  - Updated `textwrap` to `0.13.4`
  - Updated `ureq` to `2.1.0`
  - Updated `whoami` to `1.1.1`
  - Updated `wildmatch` to `2.0.0`

## 0.4.0

Released on 27/03/2021

> The UI refactoring update

- **New explorer features**:
  - **Execute** a command pressing `X`. This feature is supported on both local and remote hosts (only SFTP/SCP protocols support this feature).
  - **Find**: search for files pressing `F` using wild matches.
- Enhancements:
  - Input fields will now support **"input keys"** (such as moving cursor, DEL, END, HOME, ...)
  - Improved performance regarding configuration I/O (config client is now shared in the activity context)
  - Fetch latest version from Github once; cache previous value in the Context Storage.
- Bugfix:
  - Prevent resetting explorer index on remote tab after performing certain actions (list dir, exec, ...)
  - SCP file transfer: prevent infinite loops while performing `stat` on symbolic links pointing to themselves (e.g. `mylink -> mylink`)
  - Fixed a bug causing termscp to crash if removing a bookmark
  - Fixed file format cursor position in the GUI
  - Fixed a bug causing termscp to show two equal bookmarks when overwriting one.
  - Fixed system tests which deleted the termscp configuration when launched
- **LICENSE**: changed license to MIT
- Dependencies:
  - Removed `unicode-width`
  - Added `wildmatch 1.0.13`
- For developers:
  - Activity refactoring
    - Developed an internal library used to create components, components are then nested inside a View
    - The new engine works through properties and states, then returns Messages. I was inspired by both React and Elm.

## 0.3.3

Released on 28/02/2021

- **Format key attributes**:
  - Added `EXTRA` and `LENGTH` parameters to format keys.
  - Now keys are provided with this syntax `{KEY_NAME[:LEN[:EXTRA]}`
- **Check for updates**:
  - termscp will now check for updates on startup and will show in the main page if there is a new version available
  - This feature may be disabled from setup (Check for updates => No)
- Enhancements:
  - Default choice for deleting file set to "NO" (way too easy to delete files by mistake)
  - Added CLI options to set starting workind directory on both local and remote hosts
  - Parse remote host now uses a Regex to gather parts (increased stability).
  - Now bookmarks and recents are sorted in the UI (bookmarks are sorted by name; recents are sorted by connection datetime)
  - Improved stability

## 0.3.2

Released on 24/01/2021

- **Explorer Formatter**:
  - Added possibility to customize the format when listing files in the explorers (Read more on README)
  - Added `file_fmt` key to configuration (if missing, default will be used).
  - Added the text input to the Settings view to set the value for `file_fmt`.
- Bugfix:
  - Solved file index in explorer files at start of termscp, in case the first entry is an hidden file
  - SCP File transfer: when listing directory entries, check if a symlink points to a directory or to a file
- Dependencies:
  - updated `crossterm` to `0.19.0`
  - updated `rand` to `0.8.2`
  - updated `rpassword` to `5.0.1`
  - updated `serde` to `1.0.121`
  - updated `tui` to `0.14.0`
  - updated `whoami` to `1.1.0`

## 0.3.1

Released on 18/01/2021

- **Keyring to store secrets**
  - On both MacOS and Windows, the secret used to encrypt passwords in bookmarks it is now store in the OS secret vault. This provides much more security to store the password
- Enhancements:
  - Added connection timeout to 30 seconds to SFTP/SCP clients and improved name lookup system.
- Bugfix:
  - Solved index in explorer files list which was no more kept after 0.3.0
  - SCP file transfer: fixed possible wrong file size when sending file, due to a possible incoherent size between the file explorer and the actual file size.
- Breaking changes: on **MacOS / Windows systems only**, the password you saved for bookmarks won't be working anymore if you have support for the keyring crate. Because of the migration to keyring, the previously used secret hasn't been migrated to the storage, instead a new secret will be used. To solve this, just save the bookmark again with the password.

## 0.3.0

 Released on 10/01/2021

> The SSH Key Storage Update

- **SSH Key Storage**
  - Added the possibility to store SSH private keys to access to remote hosts; this feature is supported in both SFTP and SCP.
  - SSH Keys can be manipulated through the new **Setup Interface**
- **Setup Interface**
  - Added a new area in the interface, where is possible to customize termscp. Access to this interface is achieved pressing `<CTRL+C>` from the home page (`AuthActivity`).
- **Configuration**:
  - Added configuration; configuration is stored at
    - Linux: `/home/alice/.config/termscp/config.toml`
    - MacOS: `/Users/Alice/Library/Application Support/termscp/config.toml`
    - Windows: `C:\Users\Alice\AppData\Roaming\termscp\config.toml`
  - Added Text editor to configuration
  - Added Default File transfer protocol to configuration
  - Added "Show hidden files" to configuration
  - Added "Group directories" to configuration
  - Added SSH keys to configuration; SSH keys will be stored at
    - Linux: `/home/alice/.config/termscp/.ssh/`
    - MacOS: `/Users/Alice/Library/Application Support/termscp/.ssh/`
    - Windows: `C:\Users\Alice\AppData\Roaming\termscp\.ssh\`
- Enhancements:
  - Replaced `sha256` sum with last modification time check, to verify if a file has been changed in the text editor
  - **FTP**
    - Added `LIST` command parser for Windows server (DOS-like syntax)
  - Default protocol changed to default protocol in configuration when providing address as CLI argument
  - Explorers:
    - Hidden files are now not shown by default; use `A` to show hidden files.
    - Append `/` to directories name.
- Keybindings:
  - `A`: Toggle hidden files
  - `B`: Sort files by (name, size, creation time, modify time)
  - `N`: New file
- Bugfix:
  - SCP client didn't show file types for files
  - FTP client didn't show file types for files
  - FTP file transfer not working properly with `STOR` and `RETR`.
  - Fixed `0 B/S` transfer rate displayed after completing download in less than 1 second
- Dependencies:
  - added `bitflags 1.2.1`
  - removed `data-encoding`
  - updated `ftp` to `4.0.2`
  - updated `rand` to `0.8.0`
  - removed `ring`
  - updated `textwrap` to `0.13.1`
  - updated `toml` to `0.5.8`
  - updated `whoami` to `1.0.1`

## 0.2.0

Released on 21/12/2020

> The Bookmarks Update

- **Bookmarks**
  - Bookmarks and recent connections are now displayed in the home page
  - Bookmarks are saved at
    - Linux: `/home/alice/.config/termscp/bookmarks.toml`
    - MacOS: `/Users/Alice/Library/Application Support/termscp/bookmarks.toml`
    - Windows: `C:\Users\Alice\AppData\Roaming\termscp\bookmarks.toml`
- **Text Editor**
  - Added text editor feature to explorer view
  - Added `o` to keybindings to open a text file
- Keybindings:
  - `C`: Copy file/directory
  - `O`: Open text file in editor
- Enhancements:
  - User interface
    - Collpased borders to make everything more *aesthetic*
    - Rounded input field boards
    - File explorer:
      - Log how long it took to upload/download a file and the transfer speed
      - Display in progress bar the transfer speed (bytes/seconds)
- Bugfix:
  - File mode of file on remote is now reported on local file after being downloaded (unix, linux, macos only)
  - Scp: when username was not provided, it didn't fallback to current username
  - Explorer: fixed UID format in Windows

## 0.1.3

Released on 14/12/2020

- Enhancements:
  - File transfer:
    - Read buffer is now 65536 bytes long
  - File explorer:
    - Fixed color mismatch in local explorer
    - Explorer tabs have now 70% of layout height, while logging area is 30%
    - Highlight selected entry in tabs, only when the tab is active
  - Auth page:
    - align popup text to center
- Keybindings:
  - `L`: Refresh directory content
- Bugfix:
  - Fixed memory vulnerability in Windows version

## 0.1.2

Released on 13/12/2020

- General performance and code improvements
- Improved symlinks management
- Possibility to abort file transfers
- Enhancements:
  - File explorer:
    - When file index is at the end of the list, moving down will set the current index to the first element and viceversa.
    - Selected file has now colourful background, instead of foreground, for a better readability.
- Keybindings:
  - `E`: Delete file (Same as `DEL`); added because some keyboards don't have `DEL` (hey, that's my MacBook Air's keyboard!)
  - `Ctrl+C`: Abort transfer process

## 0.1.1

Released on 10/12/2020

- enhancements:
  - password prompt: ask before performing terminal clear
  - file explorer:
    - file names are now sorted ignoring capital letters
    - file names longer than 23, are now cut to 20 and followed by `...`
    - paths which exceed tab size in explorer are elided with the following formato `ANCESTOR[1]/.../PARENT/DIRNAME`
- keybindings:
  - `I`: show info about selected file or directory
  - Removed `CTRL`; just use keys now.
- bugfix:
  - prevent panic in set_progress, for progress values `> 100.0 or < 0.0`
  - Fixed FTP get, which didn't finalize the reader
- dependencies:
  - updated `textwrap` to `0.13.0`
  - updated `ftp4` to `4.0.1`

## 0.1.0

Released on 06/12/2020

- First release<|MERGE_RESOLUTION|>--- conflicted
+++ resolved
@@ -1,11 +1,7 @@
 # Changelog
 
 - [Changelog](#changelog)
-<<<<<<< HEAD
-  - [0.7.0](#070)
-=======
   - [0.6.1](#061)
->>>>>>> 6cb1dcaa
   - [0.6.0](#060)
   - [0.5.1](#051)
   - [0.5.0](#050)
@@ -24,22 +20,15 @@
 
 ---
 
-<<<<<<< HEAD
-## 0.7.0
+## 0.6.1
 
 Released on ??
 
-> 🍁 Autumn update 2021 🍇
-
+- Enhancements:
+  - Now that tui-rs supports title alignment, UI has been improved
+  - Added new `Directory already exists` variant for file transfer errors
 - Bugfix:
   - Fixed [Issue 58](https://github.com/veeso/termscp/issues/58):When uploading a directory, create directory only if it doesn't exist
-=======
-## 0.6.1
-
-Released on ??
-
-- Enhancements:
-  - Now that tui-rs supports title alignment, UI has been improved
 - Dependencies:
   - Updated `bitflags` to `1.3.2`
   - Updated `bytesize` to `1.1.0`
@@ -47,7 +36,6 @@
   - Updated `open` to `2.0.1`
   - Added `tui-realm-stdlib 0.6.0`
   - Updated `tui-realm` to `0.6.0`
->>>>>>> 6cb1dcaa
 
 ## 0.6.0
 
