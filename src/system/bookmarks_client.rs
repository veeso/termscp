--- conflicted
+++ resolved
@@ -91,18 +91,8 @@
                 }
             }
         };
-<<<<<<< HEAD
         // Make a key storage (wno-keyring)
         #[cfg(not(feature = "with-keyring"))]
-=======
-        // Make a key storage (linux / unix)
-        #[cfg(any(
-            target_os = "linux",
-            target_os = "freebsd",
-            target_os = "netbsd",
-            target_os = "netbsd"
-        ))]
->>>>>>> f8766722
         let (key_storage, service_id): (Box<dyn KeyStorage>, &str) = {
             #[cfg(not(test))]
             let app_name: &str = "bookmarks";
