--- conflicted
+++ resolved
@@ -127,15 +127,6 @@
 
 Major termscp releases will now be seasonal, so expect 4 major updates during the year.
 
-<<<<<<< HEAD
-=======
-Planned for *🍁 Autumn update 🍇*:
-
-- **Self-update ⬇️**: In order to increase users updating termscp, I want to provide the possibility to  update termscp directly from application, when a new update is available.
-- **AWS S3 support 🪣**: Already into the 0.7.0 backlog
-- **Prompt before replacing files ☢️**: Possibility to configure whether a prompt should be displayed before replacing files.
-
->>>>>>> efd5443b
 Planned for *❄️ Winter update ⛄*:
 
 - **SMB Support 🎉**: This will require a long time to be implemented, since I'm currently working on a Rust native SMB library, since I don't want to add new C-bindings. ~~Fear the 🦚~~
